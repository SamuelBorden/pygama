"""
Implements a LEGEND Data Object representing a variable-length array of
variable-length arrays and corresponding utilities.
"""
from __future__ import annotations

import itertools
import logging
from collections.abc import Iterator
from typing import Any

import numba
import numpy as np

import pygama.lgdo.lgdo_utils as utils
from pygama.lgdo.array import Array
from pygama.lgdo.arrayofequalsizedarrays import ArrayOfEqualSizedArrays
from pygama.lgdo.lgdo import LGDO

log = logging.getLogger(__name__)


class VectorOfVectors(LGDO):
    """A variable-length array of variable-length arrays.

    For now only a 1D vector of 1D vectors is supported. Internal representation
    is as two NumPy arrays, one to store the flattened data contiguosly and one
    to store the cumulative sum of lengths of each vector.
    """

    def __init__(
        self,
        flattened_data: Array = None,
        cumulative_length: Array = None,
        listoflists: list = None,
        shape_guess: tuple[int, int] = None,
        dtype: np.dtype = None,
        fill_val: int | float = None,
        attrs: dict[str, Any] = None,
    ) -> None:
        """
        Parameters
        ----------
        flattened_data
            If not ``None``, used as the internal memory array for
            `flattened_data`.  Otherwise, an internal `flattened_data` is
            allocated based on `shape_guess` and `dtype`.
        cumulative_length
            If not ``None``, used as the internal memory array for
            `cumulative_length`. Should be `dtype` :any:`numpy.uint32`. If
            `cumulative_length` is ``None``, an internal `cumulative_length` is
            allocated based on the first element of `shape_guess`.
        listoflists
            To create a VectorOfVectors out of a list of lists. Takes priority over
            flattened_data and cumulative_length.
        shape_guess
            A NumPy-format shape specification, required if either of
            `flattened_data` or `cumulative_length` are not supplied.  The
            first element should not be a guess and sets the number of vectors
            to be stored. The second element is a guess or approximation of the
            typical length of a stored vector, used to set the initial length
            of `flattened_data` if it was not supplied.
        dtype
            Sets the type of data stored in `flattened_data`. Required if
            `flattened_data` and `listoflists` are ``None``.
        attrs
            A set of user attributes to be carried along with this LGDO.
        """
<<<<<<< HEAD
        if cumulative_length is None and shape_guess is not None:
            self.cumulative_length = Array(
                shape=(shape_guess[0],), dtype="uint32", fill_val=0
            )
        else:
            if isinstance(cumulative_length, Array):
                self.cumulative_length = cumulative_length
            else:
                self.cumulative_length = Array(cumulative_length)

        if flattened_data is None:
            length = np.prod(shape_guess)
            if dtype is None:
                raise ValueError("flattened_data and dtype cannot both be None!")
            else:
                self.flattened_data = Array(
                    shape=(length,), dtype=dtype, fill_val=fill_val
                )
                self.dtype = np.dtype(dtype)
=======
        if listoflists is not None:
            cl_nda = np.cumsum([len(ll) for ll in listoflists])
            if dtype is None:
                if len(cl_nda) == 0 or cl_nda[-1] == 0:
                    raise ValueError("listoflists can't be empty with dtype=None!")
                else:
                    # Set dtype from the first element in the list
                    # Find it efficiently, allowing for zero-length lists as some of the entries
                    first_element = next(itertools.chain.from_iterable(listoflists))
                    dtype = type(first_element)
            self.dtype = np.dtype(dtype)
            self.cumulative_length = Array(nda=cl_nda)
            self.flattened_data = Array(
                nda=np.fromiter(
                    itertools.chain.from_iterable(listoflists), dtype=self.dtype
                )
            )
>>>>>>> 450f6975
        else:
            if cumulative_length is None:
                self.cumulative_length = Array(
                    shape=(shape_guess[0],), dtype="uint32", fill_val=0
                )
            else:
                if isinstance(cumulative_length, Array):
                    self.cumulative_length = cumulative_length
                else:
                    self.cumulative_length = Array(cumulative_length)
            if flattened_data is None:
                length = np.prod(shape_guess)
                if dtype is None:
                    raise ValueError("flattened_data and dtype cannot both be None!")
                else:
                    self.flattened_data = Array(shape=(length,), dtype=dtype)
                    self.dtype = np.dtype(dtype)
            else:
                if isinstance(flattened_data, Array):
                    self.flattened_data = flattened_data
                else:
                    self.flattened_data = Array(flattened_data)
                if dtype is None:
                    self.dtype = self.flattened_data.dtype
                else:
                    self.dtype = np.dtype(dtype)

        super().__init__(attrs)

    def datatype_name(self) -> str:
        return "array"

    def form_datatype(self) -> str:
        et = utils.get_element_type(self)
        return "array<1>{array<1>{" + et + "}}"

    def __len__(self) -> int:
        """Return the number of stored vectors."""
        return len(self.cumulative_length)

    def __eq__(self, other: VectorOfVectors) -> bool:
        if isinstance(other, VectorOfVectors):
            return (
                (self.flattened_data == other.flattened_data).all()
                and (self.cumulative_length == other.cumulative_length).all()
                and self.dtype == other.dtype
                and self.attrs == other.attrs
            )

        else:
            return False

    def resize(self, new_size: int) -> None:
        self.cumulative_length.resize(new_size)

    def set_vector(self, i_vec: int, nda: np.ndarray) -> None:
        """Insert vector `nda` at location `i_vec`.

        Notes
        -----
        `flattened_data` is doubled in length until `nda` can be appended to
        it.
        """
        if i_vec < 0 or i_vec > len(self.cumulative_length.nda) - 1:
            raise ValueError("bad i_vec", i_vec)

        if len(nda.shape) != 1:
            raise ValueError("nda had bad shape", nda.shape)

        start = 0 if i_vec == 0 else self.cumulative_length.nda[i_vec - 1]
        end = start + len(nda)
        while end >= len(self.flattened_data.nda):
            self.flattened_data.nda.resize(
                2 * len(self.flattened_data.nda), refcheck=True
            )
        self.flattened_data.nda[start:end] = nda
        self.cumulative_length.nda[i_vec] = end

    def __setitem__(self, i_vec: int, nda: np.ndarray) -> None:
        return self.set_vector(i_vec, nda)

    def get_vector(self, i_vec: int) -> np.ndarray:
        """Get vector at index `i_vec`."""
        if i_vec >= len(self.cumulative_length) or i_vec < 0:
            raise IndexError

        if i_vec == 0:
            start = 0
            end = self.cumulative_length.nda[0]
        else:
            start = self.cumulative_length.nda[i_vec - 1]
            end = self.cumulative_length.nda[i_vec]

        return self.flattened_data.nda[start:end]

    def __getitem__(self, i_vec: int) -> list:
        stop = self.cumulative_length[i_vec]
        if i_vec == 0:
            return self.flattened_data[0:stop]
        else:
            return self.flattened_data[self.cumulative_length[i_vec - 1] : stop]

    def __iter__(self) -> Iterator[np.ndarray]:
        for i, stop in enumerate(self.cumulative_length):
            if i == 0:
                yield self.flattened_data[0:stop]
            else:
                yield self.flattened_data[self.cumulative_length[i - 1] : stop]

    def __str__(self) -> str:
        string = ""
        pos = 0
        for vec in self:
            if pos != 0:
                string += " "

            string += np.array2string(vec, prefix=" ")

            if pos < len(self.cumulative_length):
                string += ",\n"

            pos += 1

        string = f"[{string}]"

        tmp_attrs = self.attrs.copy()
        tmp_attrs.pop("datatype")
        if len(tmp_attrs) > 0:
            string += f" with attrs={tmp_attrs}"

        return string

    def __repr__(self) -> str:
        npopt = np.get_printoptions()
        np.set_printoptions(threshold=5, edgeitems=2, linewidth=100)
        out = (
            "VectorOfVectors(flattened_data="
            + repr(self.flattened_data)
            + ", cumulative_length="
            + repr(self.cumulative_length)
            + ", attrs="
            + repr(self.attrs)
            + ")"
        )
        np.set_printoptions(**npopt)
        return out

    def to_aoesa(self) -> ArrayOfEqualSizedArrays:
        """Convert to :class:`ArrayOfEqualSizedArrays`, padding with NaNs"""
        ind_lengths = np.diff(self.cumulative_length.nda, prepend=0)
        arr_len = np.max(ind_lengths)
        nda = np.empty((len(self.cumulative_length), arr_len))
        nda.fill(np.nan)
        for i in range(len(self.cumulative_length)):
            nda[i, : ind_lengths[i]] = self[i]
        return ArrayOfEqualSizedArrays(nda=nda)


def build_cl(
    sorted_array_in: np.array, cumulative_length_out: np.ndarray = None
) -> np.ndarray:
    """Build a cumulative length array from an array of sorted data.

    Examples
    --------
    >>> build_cl(np.array([3, 3, 3, 4])
    array([3., 4.])

    For a `sorted_array_in` of indices, this is the inverse of
    :func:`.explode_cl`, in the sense that doing
    ``build_cl(explode_cl(cumulative_length))`` would recover the original
    `cumulative_length`.

    Parameters
    ----------
    sorted_array_in
        array of data already sorted; each N matching contiguous entries will
        be converted into a new row of `cumulative_length_out`.
    cumulative_length_out
        a pre-allocated array for the output `cumulative_length`. It will
        always have length <= `sorted_array_in`, so giving them the same length
        is safe if there is not a better guess.

    Returns
    -------
    cumulative_length_out
        the output cumulative length array. If the user provides a
        `cumulative_length_out` that is too long, this return value is sliced
        to contain only the used portion of the allocated memory.
    """
    if len(sorted_array_in) == 0:
        return None
    sorted_array_in = np.asarray(sorted_array_in)
    if cumulative_length_out is None:
        cumulative_length_out = np.zeros(len(sorted_array_in), dtype=np.uint64)
    else:
        cumulative_length_out.fill(0)
    if len(cumulative_length_out) == 0 and len(sorted_array_in) > 0:
        raise ValueError(
            "cumulative_length_out too short ({len(cumulative_length_out)})"
        )
    return _nb_build_cl(sorted_array_in, cumulative_length_out)


@numba.njit
def _nb_build_cl(
    sorted_array_in: np.ndarray, cumulative_length_out: np.ndarray
) -> np.ndarray:
    """numbified inner loop for build_cl"""
    ii = 0
    last_val = sorted_array_in[0]
    for val in sorted_array_in:
        if val != last_val:
            ii += 1
            cumulative_length_out[ii] = cumulative_length_out[ii - 1]
            if ii >= len(cumulative_length_out):
                raise RuntimeError("cumulative_length_out too short")
            last_val = val
        cumulative_length_out[ii] += 1
    ii += 1
    return cumulative_length_out[:ii]


def explode_cl(
    cumulative_length: np.ndarray, array_out: np.ndarray = None
) -> np.ndarray:
    """Explode a `cumulative_length` array.

    Examples
    --------
    >>> explode_cl(np.array([2, 3]))
    array([0., 0., 1.])

    This is the inverse of :func:`.build_cl`, in the sense that doing
    ``build_cl(explode_cl(cumulative_length))`` would recover the original
    `cumulative_length`.

    Parameters
    ----------
    cumulative_length
        the cumulative length array to be exploded.
    array_out
        a pre-allocated array to hold the exploded cumulative length array.
        The length should be equal to ``cumulative_length[-1]``.

    Returns
    -------
    array_out
        the exploded cumulative length array.
    """
    cumulative_length = np.asarray(cumulative_length)
    out_len = cumulative_length[-1] if len(cumulative_length) > 0 else 0
    if array_out is None:
        array_out = np.empty(int(out_len), dtype=np.uint64)
    if len(array_out) != out_len:
        raise ValueError(
            f"bad lengths: cl[-1] ({cumulative_length[-1]}) != out ({len(array_out)})"
        )
    return _nb_explode_cl(cumulative_length, array_out)


@numba.njit
def _nb_explode_cl(cumulative_length: np.ndarray, array_out: np.ndarray) -> np.ndarray:
    """numbified inner loop for explode_cl"""
    out_len = cumulative_length[-1] if len(cumulative_length) > 0 else 0
    if len(array_out) != out_len:
        raise ValueError("bad lengths")
    start = 0
    for ii in range(len(cumulative_length)):
        nn = int(cumulative_length[ii] - start)
        for jj in range(nn):
            array_out[int(start + jj)] = ii
        start = cumulative_length[ii]
    return array_out


def explode(
    cumulative_length: np.ndarray, array_in: np.ndarray, array_out: np.ndarray = None
) -> np.ndarray:
    """Explode a data array using a `cumulative_length` array.

    This is identical to :func:`.explode_cl`, except `array_in` gets exploded
    instead of `cumulative_length`.

    Examples
    --------
    >>> explode(np.array([2, 3]), np.array([3, 4]))
    array([3., 3., 4.])

    Parameters
    ----------
    cumulative_length
        the cumulative length array to use for exploding.
    array_in
        the data to be exploded. Must have same length as `cumulative_length`.
    array_out
        a pre-allocated array to hold the exploded data. The length should be
        equal to ``cumulative_length[-1]``.

    Returns
    -------
    array_out
        the exploded cumulative length array.
    """
    cumulative_length = np.asarray(cumulative_length)
    array_in = np.asarray(array_in)
    out_len = cumulative_length[-1] if len(cumulative_length) > 0 else 0
    if array_out is None:
        array_out = np.empty(out_len, dtype=array_in.dtype)
    if len(cumulative_length) != len(array_in) or len(array_out) != out_len:
        raise ValueError(
            f"bad lengths: cl ({len(cumulative_length)}) != in ({len(array_in)}) "
            f"and cl[-1] ({cumulative_length[-1]}) != out ({len(array_out)})"
        )
    return nb_explode(cumulative_length, array_in, array_out)


@numba.njit
def nb_explode(
    cumulative_length: np.ndarray, array_in: np.ndarray, array_out: np.ndarray
) -> np.ndarray:
    """Numbified inner loop for :func:`.explode`."""
    out_len = cumulative_length[-1] if len(cumulative_length) > 0 else 0
    if len(cumulative_length) != len(array_in) or len(array_out) != out_len:
        raise ValueError("bad lengths")
    ii = 0
    for jj in range(len(array_out)):
        while ii < len(cumulative_length) and jj >= cumulative_length[ii]:
            ii += 1
        array_out[jj] = array_in[ii]
    return array_out


def explode_arrays(
    cumulative_length: Array, arrays: list[np.array], arrays_out: list[np.array] = None
) -> list:
    """Explode a set of arrays using a `cumulative_length` array.

    Parameters
    ----------
    cumulative_length
        the cumulative length array to use for exploding.
    arrays
        the data arrays to be exploded. Each array must have same length as
        `cumulative_length`.
    arrays_out
        a list of pre-allocated arrays to hold the exploded data. The length of
        the list should be equal to the length of `arrays`, and each entry in
        arrays_out should have length ``cumulative_length[-1]``. If not
        provided, output arrays are allocated for the user.

    Returns
    -------
    arrays_out
        the list of exploded cumulative length arrays.
    """
    cumulative_length = np.asarray(cumulative_length)
    for ii in range(len(arrays)):
        arrays[ii] = np.asarray(arrays[ii])
    out_len = cumulative_length[-1] if len(cumulative_length) > 0 else 0
    if arrays_out is None:
        arrays_out = []
        for array in arrays:
            arrays_out.append(np.empty(out_len, dtype=array.dtype))
    for ii in range(len(arrays)):
        explode(cumulative_length, arrays[ii], arrays_out[ii])
    return arrays_out<|MERGE_RESOLUTION|>--- conflicted
+++ resolved
@@ -66,27 +66,6 @@
         attrs
             A set of user attributes to be carried along with this LGDO.
         """
-<<<<<<< HEAD
-        if cumulative_length is None and shape_guess is not None:
-            self.cumulative_length = Array(
-                shape=(shape_guess[0],), dtype="uint32", fill_val=0
-            )
-        else:
-            if isinstance(cumulative_length, Array):
-                self.cumulative_length = cumulative_length
-            else:
-                self.cumulative_length = Array(cumulative_length)
-
-        if flattened_data is None:
-            length = np.prod(shape_guess)
-            if dtype is None:
-                raise ValueError("flattened_data and dtype cannot both be None!")
-            else:
-                self.flattened_data = Array(
-                    shape=(length,), dtype=dtype, fill_val=fill_val
-                )
-                self.dtype = np.dtype(dtype)
-=======
         if listoflists is not None:
             cl_nda = np.cumsum([len(ll) for ll in listoflists])
             if dtype is None:
@@ -104,7 +83,6 @@
                     itertools.chain.from_iterable(listoflists), dtype=self.dtype
                 )
             )
->>>>>>> 450f6975
         else:
             if cumulative_length is None:
                 self.cumulative_length = Array(
@@ -120,7 +98,9 @@
                 if dtype is None:
                     raise ValueError("flattened_data and dtype cannot both be None!")
                 else:
-                    self.flattened_data = Array(shape=(length,), dtype=dtype)
+                    self.flattened_data = Array(
+                        shape=(length,), dtype=dtype, fill_val=fill_val
+                    )
                     self.dtype = np.dtype(dtype)
             else:
                 if isinstance(flattened_data, Array):
