--- conflicted
+++ resolved
@@ -68,13 +68,8 @@
         self[name] = obj
         self.update_datatype()
 
-<<<<<<< HEAD
-    def remove_field(self, name: str, delete=False) -> None:
-        """Remove a field to the table.
-=======
     def remove_field(self, name: str, delete: bool = False) -> None:
         """Remove a field from the table.
->>>>>>> a8218f7a
 
         Parameters
         ----------
