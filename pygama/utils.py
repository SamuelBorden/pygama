--- conflicted
+++ resolved
@@ -60,62 +60,38 @@
     return "{:.1f} {} {}".format(num, 'Y', suffix)
 
 
-<<<<<<< HEAD
-def get_hist(np_arr, x_lo, x_hi, xpb, nb=None, shift=True, wts=None):
-    """ quick wrapper to have more control of numpy's histogram """
-    if nb is None:
-        nb = int((x_hi - x_lo) / xpb)
-    y, x = np.histogram(np_arr, bins=nb, range=(x_lo, x_hi), weights=wts)
-    y = np.insert(y, 0, 0, axis=0)
-    if shift:
-        x = x - xpb / 2.
-    return x, y
-
-def hist(np_arr, bins=None, range=None, dx=None, wts=None):
-    """ quick wrapper to have more control of numpy's histogram """
-    # dx overrides bins setting! Note: have to specify a range
-    if dx is not None: bins = int((range[1]-range[0])/dx)
-    if bins is None: bins = 100 #override np.histogram default of just 10
-    hist, bins = np.histogram(np_arr, bins=bins, range=range, weights=wts)
-    if wts is None: return hist, bins, hist
-    var, bins = np.histogram(np_arr, bins=bins, weights=wts*wts)
-    return hist, bins, var
-
-def get_bin_centers(bins):
-    return (bins[:-1] + bins[1:]) / 2.
-
-def get_bin_widths(bins):
-    return (bins[1:] - bins[:-1])
-
 def set_plot_style(style):
     path = __file__.rstrip('.utils.py')
     plt.style.use(path+'/'+style+'.mpl')
-
-def plot_hist(hist, bins, var=None, **kwargs):
-    if var is None: plt.step(bins, np.concatenate((hist,[0])), where="post")
-    else:
-        plt.errorbar(get_bin_centers(bins), hist, 
-                     xerr=get_bin_widths(bins)/2, yerr=np.sqrt(var), 
-                     fmt='none', **kwargs)
-
-def plot_func(func, pars, range=None, npx=None, **kwargs):
-    if npx is None: npx = 100
-    if range is None: range = plt.xlim()
-    xvals = np.linspace(range[0], range[1], npx)
-    plt.plot(xvals, func(xvals, *pars), **kwargs)
 
 def get_par_names(func):
     from scipy._lib._util import getargspec_no_self
     args, varargs, varkw, defaults = getargspec_no_self(func)
     return args[1:]
 
+def plot_func(func, pars, range=None, npx=None, **kwargs):
+    """
+    plot a function.  take care of the x-axis points automatically, or user can
+    specify via range and npx arguments.
+    """
+    if npx is None:
+        npx = 100
+    if range is None:
+        range = plt.xlim()
+    xvals = np.linspace(range[0], range[1], npx)
+    plt.plot(xvals, func(xvals, *pars), **kwargs)
+
+
 def print_fit_results(pars, cov, func=None, title=None, pad=True):
-    # FIXME: when all fits return an OptimizeResult, send in OptimizeResult and
-    # just pull everything out of that.
-    if title is not None: print(title+":")
+    """
+    convenience function for scipy.optimize.curve_fit results
+    """
+    if title is not None: 
+        print(title+":")
     if func is None:
         for i in range(len(pars)): par_names.append("p"+str(i))
-    else: par_names = get_par_names(func)
+    else: 
+        par_names = get_par_names(func)
     for i in range(len(pars)):
         sigma = np.sqrt(cov[i][i])
         sig_pos = int(np.floor(np.log10(abs(sigma))))
@@ -123,8 +99,10 @@
         par_fmt = '%d' % (par_pos-sig_pos+2)
         par_fmt = '%#.' + par_fmt + 'g'
         print(par_names[i], "=", par_fmt % pars[i], "+/-", '%#.2g' % sigma)
-    if pad: print("")
-=======
+    if pad: 
+        print("")
+
+
 def tree_draw(tree, vars, tcut):
     """
     if you have to debase yourself and use ROOT, this is an easy
@@ -135,7 +113,6 @@
     """
     var_list = vars.split(":")
     np_arrs = [[] for v in var_list]
->>>>>>> c37f4207
 
     for i in range(0, len(var_list), 4):
 
