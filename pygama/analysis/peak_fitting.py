import numpy as np
from scipy.optimize import minimize, curve_fit, minimize_scalar, brentq
from scipy.special import erf, erfc, gammaln
from scipy.stats import crystalball
import sys

import pygama.analysis.histograms as ph

limit = np.log(sys.float_info.max)/10

def fit_hist(func, hist, bins, var=None, guess=None,
             poissonLL=False, integral=None, method=None, bounds=None):
    """
    do a binned fit to a histogram (nonlinear least squares).
    can either do a poisson log-likelihood fit (jason's fave) or
    use curve_fit w/ an arbitrary function.

    - hist, bins, var : as in return value of pygama.histograms.get_hist()
    - guess : initial parameter guesses. Should be optional -- we can auto-guess
              for many common functions. But not yet implemented.
    - poissonLL : use Poisson stats instead of the Gaussian approximation in
                  each bin. Requires integer stats. You must use parameter
                  bounds to make sure that func does not go negative over the
                  x-range of the histogram.
    - method, bounds : options to pass to scipy.optimize.minimize

    Returns
    ------
    coeff, cov_matrix : tuple(array, matrix)
    """
    if guess is None:
        print("auto-guessing not yet implemented, you must supply a guess.")
        return None, None

    if poissonLL:
        if var is not None and not np.array_equal(var, hist):
            print("variances are not appropriate for a poisson-LL fit!")
            return None, None

        if method is None:
            method = "L-BFGS-B"

        result = minimize(neg_poisson_log_like, x0=guess,
                          args=(func, hist, bins, integral),
                          method=method, bounds=bounds)

        coeff, cov_matrix = result.x, result.hess_inv.todense()

    else:
        if var is None:
            var = hist # assume Poisson stats if variances are not provided

        # skip "okay" bins with content 0 +/- 0 to avoid div-by-0 error in curve_fit
        # if bin content is non-zero but var = 0 let the user see the warning
        zeros = (hist == 0)
        zero_errors = (var == 0)
        mask = ~(zeros & zero_errors)
        sigma = np.sqrt(var)[mask]
        hist = hist[mask]
        xvals = ph.get_bin_centers(bins)[mask]
        if bounds is None:
            bounds = (-np.inf, np.inf)

        coeff, cov_matrix = curve_fit(func, xvals, hist,
                                      p0=guess, sigma=sigma, bounds=bounds)

    return coeff, cov_matrix


def goodness_of_fit(hist, bins, var, func, pars, method='var'):
    """ Compute chisq and dof of fit

    Parameters
    ----------
    hist, bins, var : array, array, array or None
        histogram data. var can be None if hist is integer counts
    func : function
        the function that was fit to the hist
    pars : array
        the best-fit pars of func. Assumes all pars are free parameters
    method : str
        Sets the choice of "denominator" in the chi2 sum
        'var': user passes in the variances in var (must not have zeros)
        'Pearson': use func (hist must contain integer counts)
        'Neyman': use hist (hist must contain integer counts and no zeros)

    Returns
    -------
    chisq : float
        the summed up value of chisquared
    dof : int
        the number of degrees of freedom
    """
    # arg checks
    if method == 'var':
        if var is None:
            print("goodness_of_fit: var must be non-None to use method 'var'")
            return 0, 0
        if np.any(var==0):
            print("goodness_of_fit: var cannot contain zeros")
            return 0, 0
    if method == 'Neyman' and np.any(hist==0):
        print("goodness_of_fit: hist cannot contain zeros for Neyman method")
        return 0, 0

    # compute chi2 numerator and denominator
    yy = func(ph.get_bin_centers(bins), *pars)
    numerator = (hist - yy)**2
    if method == 'var':
        denominator = var
    elif method == 'Pearson':
        denominator = yy
    elif method == 'Neyman':
        denominator = hist
    else:
        print(f"goodness_of_fit: unknown method {method}")
        return 0, 0

    # compute chi2 and dof 
    chisq = np.sum(numerator/denominator)
    dof = len(hist) - len(pars)
    return chisq, dof


def neg_log_like(params, f_likelihood, data, **kwargs):
    """
    given a likelihood function and data, return the negative log likelihood.
    """
    return -np.sum(np.log(f_likelihood(data, *params, **kwargs)))


def fit_unbinned(f_likelihood, data, start_guess, min_method=None, bounds=None):
    """
    unbinned max likelihood fit to data with given likelihood func
    """
    if method is None:
        method="L-BFGS-B" # minimization method, see docs

    result = minimize(
        neg_log_like, # function to minimize
        x0 = start_guess, # start value
        args = (f_likelihood, data),
        method = min_method,
        bounds = bounds)

    return result.x


def fit_binned(f_likelihood, hist, bin_centers, start_guess, var=None, bounds=None):
    """
    regular old binned fit (nonlinear least squares). data should already be
    histogrammed (see e.g. pygama.analysis.histograms.get_hist)
    # jason says this is deprecated. Use ph.fit_hist() instead.
    """
    sigma = None
    if bounds is None:
        bounds = (-np.inf, np.inf)

    # skip "okay" bins with content 0 +/- 0 to avoid div-by-0 error in curve_fit
    # if bin content is non-zero but var = 0 let the user see the warning
    if var is not None:
        zeros = (hist == 0)
        zero_errors = (var == 0)
        mask = ~(zeros & zero_errors)
        sigma = np.sqrt(var)[mask]
        hist = hist[mask]
        bin_centers = bin_centers[mask]

    # run curve_fit
    coeff, var_matrix = curve_fit(f_likelihood, bin_centers, hist,
                                  p0=start_guess, sigma=sigma, bounds=bounds)
    return coeff


def get_bin_estimates(pars, func, hist, bins, integral=None, **kwargs):
    """
    Bin expected means are estimated by f(bin_center)*bin_width. Supply an
    integrating function to compute the integral over the bin instead.
    TODO: make default integrating function a numerical method that is off by
    default.
    """
    if integral is None:
        return func(ph.get_bin_centers(bins), *pars, **kwargs) * ph.get_bin_widths(bins)
    else:
        return integral(bins[1:], *pars, **kwargs) - integral(bins[:-1], *pars, **kwargs)


def neg_poisson_log_like(pars, func, hist, bins, integral=None, **kwargs):
    """
    Wrapper to give me poisson neg log likelihoods of a histogram
        ln[ f(x)^n / n! exp(-f(x) ] = const + n ln(f(x)) - f(x)
    """
    mu = get_bin_estimates(pars, func, hist, bins, integral, **kwargs)

    # func and/or integral should never give a negative value: let negative
    # values cause errors that get passed to the user. However, mu=0 is okay,
    # but causes problems for np.log(). When mu is zero there had better not be
    # any counts in the bins. So use this to pull the fit like crazy.
    return np.sum(mu - hist*np.log(mu+1.e-99))


def poisson_gof(pars, func, hist, bins, integral=None, **kwargs):
    """
    The Poisson likelihood does not give a good GOF until the counts are very
    high and all the poisson stats are roughly gaussian and you don't need it
    anyway. But the G.O.F. is calculable for the Poisson likelihood. So we do
    it here.
    """
    mu = get_bin_estimates(pars, func, hist, bins, integral, **kwargs)
    return 2.*np.sum(mu + hist*(np.log( (hist+1.e-99) / (mu+1.e-99) ) + 1))


def gauss_mode_width_max(hist, bins, var=None, mode_guess=None, n_bins=5, 
                         poissonLL=False, inflate_errors=False, gof_method='var'):
    """
    Get the max, mode, and width of a peak based on gauss fit near the max

    Returns the parameters of a gaussian fit over n_bins in the vicinity of the
    maximum of the hist (or the max near mode_guess, if provided). This is
    equivalent to a Taylor expansion around the peak maximum because near its
    maximum a Gaussian can be approximated by a 2nd-order polynomial in x:

    A exp[ -(x-mu)^2 / 2 sigma^2 ] ~= A [ 1 - (x-mu)^2 / 2 sigma^2 ]
                                    = A - (1/2!) (A/sigma^2) (x-mu)^2

    The advantage of using a gaussian over a polynomial directly is that the
    gaussian parameters are the ones we care about most for a peak, whereas for
    a poly we would have to extract them after the fit, accounting for
    covariances. The guassian also better approximates most peaks farther down
    the peak. However, the gauss fit is nonlinear and thus less stable.

    Parameters
    ----------
    hist : array-like
        The values of the histogram to be fit
    bins : array-like
        The bin edges of the histogram to be fit
    var : array-like (optional)
        The variances of the histogram values. If not provided, square-root
        variances are assumed.
    mode_guess : float (optional)
        An x-value (not a bin index!) near which a peak is expected. The
        algorithm fits around the maximum within +/- n_bins of the guess. If not
        provided, the center of the max bin of the histogram is used.
    n_bins : int (optional)
        The number of bins (including the max bin) to be used in the fit. Also
        used for searching for a max near mode_guess
    poissonLL : bool (optional)
        Flag passed to fit_hist()
    inflate_errors : bool (optional)
        If true, the parameter uncertainties are inflated by sqrt(chi2red)
        if it is greater than 1
    gof_method : str (optional)
        method flag for goodness_of_fit

    Returns
    -------
    (pars, cov) : tuple (array, matrix)
        pars : 3-tuple containing the parameters (mode, sigma, maximum) of the
               gaussian fit
            mode : the estimated x-position of the maximum
            sigma : the estimated width of the peak. Equivalent to a guassian
                width (sigma), but based only on the curvature within n_bins of
                the peak.  Note that the Taylor-approxiamted curvature of the
                underlying function in the vicinity of the max is given by max /
                sigma^2
            maximum : the estimated maximum value of the peak
        cov : 3x3 matrix of floats
            The covariance matrix for the 3 parameters in pars
    """

    bin_centers = ph.get_bin_centers(bins)
    if mode_guess is not None: i_0 = ph.find_bin(mode_guess, bins)
    else:
        i_0 = np.argmax(hist)
        mode_guess = bin_centers[i_0]
    amp_guess = hist[i_0]
    i_0 -= int(np.floor(n_bins/2))
    i_n = i_0 + n_bins
    width_guess = (bin_centers[i_n] - bin_centers[i_0])
    vv = None if var is None else var[i_0:i_n]
    guess = (mode_guess, width_guess, amp_guess)
    try:
        pars, cov = fit_hist(gauss_basic, hist[i_0:i_n], bins[i_0:i_n+1], vv,
                         guess=guess, poissonLL=poissonLL)
    except:
        return None, None
    if pars[1] < 0: pars[1] = -pars[1]
    if inflate_errors:
        chi2, dof = goodness_of_fit(hist, bins, var, gauss_basic, pars)
        if chi2 > dof: cov *= chi2/dof
    return pars, cov


def gauss_mode_max(hist, bins, var=None, mode_guess=None, n_bins=5, poissonLL=False, inflate_errors=False, gof_method='var'):
    """ Alias for gauss_mode_width_max that just returns the max and mode

    Parameters
    --------
    See gauss_mode_width_max

    Returns
    -------
    (pars, cov) : tuple (array, matrix)
        pars : 2-tuple with the parameters (mode, maximum) of the gaussian fit
            mode : the estimated x-position of the maximum
            maximum : the estimated maximum value of the peak
        cov : 2x2 matrix of floats
            The covariance matrix for the 2 parameters in pars

    Examples
    --------
    >>> import pygama.analysis.histograms as pgh
    >>> from numpy.random import normal
    >>> import pygama.analysis.peak_fitting as pgf
    >>> hist, bins, var = pgh.get_hist(normal(size=10000), bins=100, range=(-5,5))
    >>> pgf.gauss_mode_max(hist, bins, var, n_bins=20)
    """
    pars, cov = gauss_mode_width_max(hist, bins, var, mode_guess, n_bins, poissonLL)
    if pars is None or cov is None: return None, None
    return pars[::2], cov[::2, ::2] # skips "sigma" rows and columns



def taylor_mode_max(hist, bins, var=None, mode_guess=None, n_bins=5, poissonLL=False):
    """ Get the max and mode of a peak based on Taylor exp near the max

    Returns the amplitude and position of a peak based on a poly fit over n_bins
    in the vicinity of the maximum of the hist (or the max near mode_guess, if provided)

    Parameters
    ----------
    hist : array-like
        The values of the histogram to be fit. Often: send in a slice around a peak
    bins : array-like
        The bin edges of the histogram to be fit
    var : array-like (optional)
        The variances of the histogram values. If not provided, square-root
        variances are assumed.
    mode_guess : float (optional)
        An x-value (not a bin index!) near which a peak is expected. The
        algorithm fits around the maximum within +/- n_bins of the guess. If not
        provided, the center of the max bin of the histogram is used.
    n_bins : int
        The number of bins (including the max bin) to be used in the fit. Also
        used for searching for a max near mode_guess

    Returns
    -------
    (pars, cov) : tuple (array, matrix)
        pars : 2-tuple with the parameters (mode, max) of the fit
            mode : the estimated x-position of the maximum
            maximum : the estimated maximum value of the peak
        cov : 2x2 matrix of floats
            The covariance matrix for the 2 parameters in pars

    Examples
    --------
    >>> import pygama.analysis.histograms as pgh
    >>> from numpy.random import normal
    >>> import pygama.analysis.peak_fitting as pgf
    >>> hist, bins, var = pgh.get_hist(normal(size=10000), bins=100, range=(-5,5))
    >>> pgf.taylor_mode_max(hist, bins, var, n_bins=5)
    """

    if mode_guess is not None: i_0 = ph.find_bin(mode_guess, bins)
    else: i_0 = np.argmax(hist)
    i_0 -= int(np.floor(n_bins/2))
    i_n = i_0 + n_bins
    wts = None if var is None else 1/np.sqrt(var[i_0:i_n])

    pars, cov = np.polyfit(ph.get_bin_centers(bins)[i_0:i_n], hist[i_0:i_n], 2, w=wts, cov='unscaled')
    mode = -pars[1] / 2 / pars[0]
    maximum = pars[2] - pars[0] * mode**2
    # build the jacobian to compute the output covariance matrix
    jac = np.array( [ [pars[1]/2/pars[0]**2,    -1/2/pars[0],       0],
                      [pars[1]**2/4/pars[0]**2, -pars[1]/2/pars[0], 1] ] )
    cov_jact = np.matmul(cov, jac.transpose())
    cov = np.matmul(jac, cov_jact)
    return (mode, maximum), cov


def gauss_basic(x, mu, sigma, height=1, C=0):
    """
    define a gaussian distribution, w/ args: mu, sigma, height
    (behaves differently than gauss() in fits)
    """
    return height * np.exp(-(x - mu)**2 / (2. * sigma**2)) + C


def gauss(x, mu, sigma, A=1, const=0):
    """
    define a gaussian distribution, w/ args: mu, sigma, area, const.
    """
    height = A / sigma / np.sqrt(2 * np.pi)
    return gauss_basic(x, mu, sigma, height, const)


def gauss_int(x, mu, sigma, A=1):
    """
    integral of a gaussian from 0 to x, w/ args: mu, sigma, area, const.
    """
    return A/2 * (1 + erf((x - mu)/sigma/np.sqrt(2)))


def gauss_lin(x, mu, sigma, a, b, m):
    """
    gaussian + linear background function
    """
    return m * x + b + gauss(x, mu, sigma, a)


def gauss_bkg(x, a, mu, sigma, bkg): # deprecate this?
    """
    gaussian + const background function
    """
    return gauss(x, mu, sigma, a, bkg)


def radford_peak(x, mu, sigma, hstep, htail, tau, bg0, a=1, components=False):
    """
    David Radford's HPGe peak shape function
    """
    # make sure the fractional amplitude parameters stay reasonable
    if htail < 0 or htail > 1:
        return np.zeros_like(x)
    if hstep < -1 or hstep > 1:
        return np.zeros_like(x)

    # compute the step, check the background isn't negative
    step_f = step(x, mu, sigma, 0, a*hstep)
    bg_term = bg0 # x*bg1... (maybe bg should be list of coefficients?)
    if np.any(bg_term + step_f < 0):
        return np.zeros_like(x)

    # compute the low energy tail
    le_tail = gauss_tail(x, mu, sigma, a * htail, tau)

    if not components:
        # add up all the peak shape components
        return (1 - htail) * gauss(x, mu, sigma, a) + bg_term + step_f + le_tail
    else:
        # return individually to make a pretty plot
        return (1 - htail), gauss(x, mu, sigma, a), bg_term, step_f, le_tail

def radford_peak_wrapped(x, A, mu, sigma, bkg, S, T, tau, components=False):
    """
    A wrapped version of David Radford's HPGe peak shape function, such that
    the argument order and definition follows gauss_step
    """

<<<<<<< HEAD
def radford_fwhm(sigma, htail, tau):
=======
    a = A + T
    htail = T / a
    hstep = S / (2*a)

    return radford_peak(x, mu, sigma, hstep, htail, tau, bkg, a, components=components)

def radford_fwhm(sigma, htail, tau, cov = None):
>>>>>>> 397e9494
    """
    Return the FWHM of the radford_peak function, ignoring background and
    step components. TODO: also get the uncertainty
    """
    # optimize this to find max value
    def neg_radford_peak_bgfree(E, sigma, htail, tau):
        return -radford_peak(E, 0, sigma, 0, htail, tau, 0, 1)
    
    res = minimize_scalar( neg_radford_peak_bgfree,
                           args=(sigma, htail, tau),
                           bounds=(-sigma-htail, sigma+htail) )
    Emax = res.x
    half_max = -neg_radford_peak_bgfree(Emax, sigma, htail, tau)/2.

    # root find this to find the half-max energies
    def radford_peak_bgfree_halfmax(E, sigma, htail, tau, half_max):
        return radford_peak(E, 0, sigma, 0, htail, tau, 0, 1) - half_max
    
    lower_hm = brentq( radford_peak_bgfree_halfmax,
<<<<<<< HEAD
                       Emax - 2*(sigma+htail), Emax,
                       args = (sigma, htail, tau, half_max) )
    upper_hm = brentq( radford_peak_bgfree_halfmax,
                       Emax, Emax + 2*(sigma+htail),
                       args = (sigma, htail, tau, half_max) )
    
    return upper_hm - lower_hm
    
=======
                       -(2.5*sigma/2 + htail*tau), Emax,
                       args = (sigma, htail, tau, half_max) )
    upper_hm = brentq( radford_peak_bgfree_halfmax,
                       Emax, 2.5*sigma/2,
                       args = (sigma, htail, tau, half_max) )
    
    if cov is None: return upper_hm - lower_hm

    #calculate uncertainty
    #amp set to 1, mu to 1, hstep+bg set to 0
    pars = [1, sigma, 0, htail, tau, 0, 1]
    grad1 = radford_parameter_gradient(lower_hm, pars);
    grad2 = radford_parameter_gradient(upper_hm, pars);
    grad1 *= 1./radford_peakshape_derivative(lower_hm, pars);
    grad2 *= 1./radford_peakshape_derivative(upper_hm, pars);
    grad2 -= grad1;

    grad2 = np.delete(grad2, (0, 5), axis = 0)
    grad2 = np.delete(grad2, (0, 5), axis = 0)

    fwfm_unc = np.sqrt(np.dot(grad2, np.dot(cov, grad2)))

    return upper_hm - lower_hm, fwfm_unc

def radford_peakshape_derivative(E, pars):
    mu, sigma, hstep, htail, tau, bg0, a = pars

    sigma = abs(sigma)
    gaus = gauss(E, mu, sigma)
    y = (E-mu)/sigma
    sigtauL = sigma/tau
    ret = -(1-htail)*y/sigma*gaus

    ret -= htail/tau*(-gauss_tail(E, mu, sigma, 1, tau)+gaus)

    return a*(ret - hstep*gaus)

def radford_parameter_gradient(E, pars):
    mu, sigma, hstep, htail, tau, bg0, amp = pars #bk gradient zero?

    gaus = gauss(E, mu, sigma)
    tailL = gauss_tail(E, mu, sigma, 1, tau)
    step_f = step(E, mu, sigma, 0, 1)

    #some unitless numbers that show up a bunch
    y = (E-mu)/sigma
    sigtauL = sigma/tau

    g_amp = htail*tailL + (1-htail)*gaus + hstep*step_f
    g_hs = amp*step_f
    g_ft = amp*(tailL-gaus)

    #gradient of gaussian part
    g_mu = (1-htail)*y/sigma*gaus
    g_sigma = (1-htail)*(y*y-1)/sigma*gaus

    #gradient of low tail, use approximation if necessary
    g_mu += htail/tau*(-tailL+gaus)
    g_sigma += htail/tau*(sigtauL*tailL-(sigtauL-y)*gaus)
    g_tau = -htail/tau*( (1.+sigtauL*y+sigtauL*sigtauL)*tailL - sigtauL*sigtauL*gaus) * amp

    g_mu = amp*(g_mu + hstep*gaus)
    g_sigma = amp*(g_sigma + hstep*y*gaus)

    gradient = g_mu, g_sigma, g_hs, g_ft, g_tau, 0, g_amp
    return np.array(gradient)

def get_fwhm_func(func, pars, cov = None):

    if func == gauss_step:
        amp, mu, sigma, bkg, step = pars
        if cov is None:
            return sigma*2*np.sqrt(2*np.log(2))
        else:
            return sigma*2*np.sqrt(2*np.log(2)), np.sqrt(cov[2][2])*2*np.sqrt(2*np.log(2))

    if func == radford_peak:
        mu, sigma, hstep, htail, tau, bg0, a = pars
        return radford_fwhm(sigma, htail, tau, cov)

    if func == radford_peak_wrapped:
        A, mu, sigma, bg0, S, T, tau = pars
        a = A + T
        htail = T / a
        hstep = S / a
        newpars = mu, sigma, hstep, htail, tau, bg0, a
        return get_fwhm_func(radford_peak, newpars) #couldn't work out how to transform covariance matrix, use simple radford_peak for uncertainty
    else:
        print(f'get_fwhm_func not implemented for {func.__name__}')
        return None

def get_mu_func(func, pars, cov = None):

    if func == gauss_step:
        amp, mu, sigma, bkg, step = pars
        if cov is None:
            return mu
        else:
            return mu, np.sqrt(cov[2][2])

    if func == radford_peak:
        mu, sigma, hstep, htail, tau, bg0, a = pars
        if cov is None:
            return mu
        else:
            return mu, np.sqrt(cov[0][0])

    if func == radford_peak_wrapped:
        A, mu, sigma, bg0, S, T, tau = pars
        if cov is None:
            return mu
        else:
            return mu, np.sqrt(cov[1][1])
    else:
        print(f'get_fwhm_func not implemented for {func.__name__}')
        return None
>>>>>>> 397e9494
    
def gauss_tail(x,mu, sigma, tail,tau):
    """
    A gaussian tail function template
    Can be used as a component of other fit functions
    """
    x = np.asarray(x)
    scalar_input = False
    if x.ndim == 0:
        x = x[None] # makes x1d
        scalar_input = True

    tmp = (x-mu)/tau + sigma**2/(2*tau)**2
    tail_f = np.where(tmp < limit, gauss_tail_exact(x, mu, sigma, tail, tau), gauss_tail_approx(x, mu, sigma, tail, tau))

    if scalar_input:
        return np.squeeze(tail_f)
    return tail_f

def gauss_tail_exact(x, mu, sigma, tail, tau):
    tmp = (x-mu)/tau + sigma**2/(2*tau)**2
    tmp = np.where(tmp < limit, tmp, limit)
    tail_f = tail/(2*tau) * np.exp(tmp) * erfc( (x-mu)/(np.sqrt(2)*sigma) + sigma/(np.sqrt(2)*tau))
    return tail_f

def gauss_tail_approx(x, mu, sigma, tail, tau):
    den = 1./(sigma + tau*(x-mu)/sigma)
    tail_f = sigma * gauss(x, mu, sigma) * den * (1.-tau*tau*den*den)
    return tail_f

def step(x, mu, sigma, bkg, a):
    """
    A step function template
    Can be used as a component of other fit functions
    """
    step_f = bkg + a * erfc((x-mu)/(np.sqrt(2)*sigma))
    return step_f


def gauss_step(x, a, mu, sigma, bkg, s, components=False):
    """
    gaussian + step function for Compton spectrum
    """
    peak_f = gauss(x,mu,sigma,a)
    step_f = step(x,mu,sigma,bkg,s)

    peak = peak_f + step_f

    if components:
      return peak_f, step_f
    else:
      return peak


def gauss_cdf(x, a, mu, sigma, tail, tau, bkg, s, components=False):
    """
    I guess this should be similar to radford_peak (peak + tail + step)
    This is how I used it in root peak fitting scripts
    """
    peak_f = gauss(x, mu, sigma, a)
    tail_f = gauss_tail(x, mu, sigma, tail, tau)
    step_f = step(x, mu, sigma, bkg, s)

    peak = peak_f + tail_f + step_f

    if components:
      return peak, tail_f, step_f, peak_f
    else:
      return peak


def Am_double(x,a1,mu1,sigma1,a2,mu2,sigma2,a3,mu3,sigma3,b1,b2,s1,s2,
              components=False) :
    """
    A Fit function exclusevly for a 241Am 99keV and 103keV lines situation
    Consists of

     - three gaussian peaks (two lines + one bkg line in between)
     - two steps (for the two lines)
     - two tails (for the two lines)
    """

    step1 = step(x,mu1,sigma1,b1,s1)
    step2 = step(x,mu2,sigma2,b2,s2)

    gaus1 = gauss(x,mu1,sigma1,a1)
    gaus2 = gauss(x,mu2,sigma2,a2)
    gaus3 = gauss(x,mu3,sigma3,a3)

    #tail1 = gauss_tail(x,mu1,sigma1,t1,tau1)
    #tail2 = gauss_tail(x,mu2,sigma2,t2,tau2)
    double_f = step1 + step2 + gaus1 + gaus2 + gaus3# + tail1 + tail2

    if components:
       return double_f, gaus1, gaus2, gaus3, step1, step2#, tail1, tail2
    else:
       return double_f


def double_gauss(x,a1,mu1,sigma1,a2,mu2,sigma2,b1,s1,components=False) :
    """
    A Fit function exclusevly for a 133Ba 81keV peak situation
    Consists of

     - two gaussian peaks (two lines)
     - one step
     """

    step1 = step(x,mu1,sigma1,b1,s1)
    #step2 = step(x,mu2,sigma2,b2,s2)

    gaus1 = gauss(x,mu1,sigma1,a1)
    gaus2 = gauss(x,mu2,sigma2,a2)
    #gaus3 = gauss(x,mu3,sigma3,a3)

    #tail1 = gauss_tail(x,mu1,sigma1,t1,tau1)
    #tail2 = gauss_tail(x,mu2,sigma2,t2,tau2)
    double_f = step1 +  gaus1 + gaus2

    if components:
       return double_f, gaus1, gaus2, step1
    else:
       return double_f


def xtalball(x, mu, sigma, A, beta, m):
    """
    power-law tail plus gaussian https://en.wikipedia.org/wiki/Crystal_Ball_function
    """
    return A * crystalball.pdf(x, beta, m, loc=mu, scale=sigma)


def cal_slope(x, m1, m2):
    """
    Fit the calibration values
    """
    return np.sqrt(m1 +(m2/(x**2)))


def poly(x, pars):
    """
    A polynomial function with pars following the polyfit convention
    """
    result = x*0 # do x*0 to keep shape of x (scalar or array)
    if len(pars) == 0: return result
    result += pars[-1]
    for i in range(1, len(pars)):
        result += pars[-i-1]*x
        x = x*x
    return result<|MERGE_RESOLUTION|>--- conflicted
+++ resolved
@@ -449,17 +449,7 @@
     the argument order and definition follows gauss_step
     """
 
-<<<<<<< HEAD
-def radford_fwhm(sigma, htail, tau):
-=======
-    a = A + T
-    htail = T / a
-    hstep = S / (2*a)
-
-    return radford_peak(x, mu, sigma, hstep, htail, tau, bkg, a, components=components)
-
 def radford_fwhm(sigma, htail, tau, cov = None):
->>>>>>> 397e9494
     """
     Return the FWHM of the radford_peak function, ignoring background and
     step components. TODO: also get the uncertainty
@@ -479,16 +469,6 @@
         return radford_peak(E, 0, sigma, 0, htail, tau, 0, 1) - half_max
     
     lower_hm = brentq( radford_peak_bgfree_halfmax,
-<<<<<<< HEAD
-                       Emax - 2*(sigma+htail), Emax,
-                       args = (sigma, htail, tau, half_max) )
-    upper_hm = brentq( radford_peak_bgfree_halfmax,
-                       Emax, Emax + 2*(sigma+htail),
-                       args = (sigma, htail, tau, half_max) )
-    
-    return upper_hm - lower_hm
-    
-=======
                        -(2.5*sigma/2 + htail*tau), Emax,
                        args = (sigma, htail, tau, half_max) )
     upper_hm = brentq( radford_peak_bgfree_halfmax,
@@ -605,7 +585,6 @@
     else:
         print(f'get_fwhm_func not implemented for {func.__name__}')
         return None
->>>>>>> 397e9494
     
 def gauss_tail(x,mu, sigma, tail,tau):
     """
