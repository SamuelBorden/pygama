import math
import sys

import numba as nb
import numpy as np
from iminuit import Minuit, cost, util
from scipy.integrate import simps
from scipy.optimize import brentq, curve_fit, minimize, minimize_scalar
from scipy.special import erf, erfc, gammaln
from scipy.stats import crystalball

import pygama.math.histogram as pgh

limit = np.log(sys.float_info.max)/10
kwd = {"parallel": False, "fastmath": True}

def fit_hist(func, hist, bins, var=None, guess=None,
             poissonLL=False, integral=None, method=None, bounds=None):
    """
    DEPRECATED USE FIT_BINNED

    do a binned fit to a histogram (nonlinear least squares).
    can either do a poisson log-likelihood fit (jason's favourite) or
    use curve_fit w/ an arbitrary function.
    - hist, bins, var : as in return value of pygama.histograms.get_hist()
    - guess : initial parameter guesses. Should be optional -- we can auto-guess
              for many common functions. But not yet implemented.
    - poissonLL : use Poisson stats instead of the Gaussian approximation in
                  each bin. Requires integer stats. You must use parameter
                  bounds to make sure that func does not go negative over the
                  x-range of the histogram.
    - method, bounds : options to pass to scipy.optimize.minimize
    Returns
    ------
    coeff, cov_matrix : tuple(array, matrix)
    """

    print("Fit hist is now deprecated use fit_binned instead")
    print("Rerouting to fit_binned, bounds will not be applied")

    coeff, errors, cov_matrix = fit_binned(func, hist, bins, var=var, guess=guess, cost_func='Least Squares', bounds = None)

    return coeff, cov_matrix

def fit_binned(func, hist, bins, var=None, guess=None,
             cost_func='LL', Extended=True,  simplex=False, bounds=None, fixed = None):
    """
    Do a binned fit to a histogram.
    Default is Extended Log Likelihood fit, with option for either Least Squares or other cost function.

    Inputs
    ------

    func : the function to fit, if using LL as method needs to be a cdf

    hist, bins, var : histogrammed data

    guess : initial guess parameters

    cost_func: cost function to use

    Extended: run extended or non extended fit

    simplex: whether to include a round of simpson minimisation before main minimisation

    bounds : list of tuples with bounds can be None, e.g. [(0,None), (0,10)]

    fixed: list of parameter indices to fix

    Returns
    ------
    coeff, error cov_matrix : tuple(array, array, matrix)
    """


    if guess is None:
        print("auto-guessing not yet implemented, you must supply a guess.")
        return None, None

    if cost_func == 'LL':

        if var is not None:
            t_arr = np.zeros((len(hist),2))
            t_arr[:,0] = hist
            t_arr[:,1] = var
            hist = t_arr

        if Extended ==True:
            cost_func = cost.ExtendedBinnedNLL(hist,bins,  func)

        else:
            cost_func = cost.BinnedNLL( hist,bins, func)

    elif cost_func == 'Least Squares':

        if var is None:
            var = hist # assume Poisson stats if variances are not provided

        if len(bins) == len(hist)+1:
            bin_centres = pgh.get_bin_centers(bins)

        # skip "okay" bins with content 0 +/- 0
        # if bin content is non-zero but var = 0 let the user see the warning
        zeros = (hist == 0)
        zero_errors = (var == 0)
        mask = ~(zeros & zero_errors)
        hist = hist[mask]
        var = np.sqrt(var[mask])
        xvals = bin_centres[mask]
        cost_func = cost.LeastSquares(xvals, hist,var, func)

    m = Minuit(cost_func, *guess)
    if bounds is not None:
        m.limits = bounds
    if fixed is not None:
        for fix in fixed:
            m.fixed[fix] = True
    if simplex == True:
        m.simplex().migrad()
    else:
        m.migrad()
    m.hesse()
    return m.values, m.errors, m.covariance

def fit_unbinned(func, data, guess=None,
             Extended=True, cost_func = 'LL',simplex=False,
             bounds=None, fixed=None):
    """

    Do a unbinned fit to data.
    Default is Extended Log Likelihood fit, with option for other cost functions.

    Inputs
    ------

    func : the function to fit

    data:

    guess : initial guess parameters

    Extended: run extended or non extended fit

    cost_func: cost function to use

    simplex: whether to include a round of simpson minimisation before main minimisation

    bounds : list of tuples with bounds can be None, e.g. [(0,None), (0,10)]

    fixed: list of parameter indices to fix

    Returns
    ------
    coeff, cov_matrix : tuple(array, matrix)
    """
    if guess is None:
        print("auto-guessing not yet implemented, you must supply a guess.")
        return None, None

    if cost_func =='LL':
        if Extended ==True:
            cost_func = cost.ExtendedUnbinnedNLL(data, func)

        else:
            cost_func = cost.UnbinnedNLL(data, func)

    m = Minuit(cost_func, *guess)
    if bounds is not None:
        m.limits = bounds
    if fixed is not None:
        for fix in fixed:
            m.fixed[fix] = True
    if simplex == True:
        m.simplex().migrad()
    else:
        m.migrad()
    m.hesse()
    return m.values, m.errors, m.covariance

def goodness_of_fit(hist, bins, var, func, pars, method='var'):
    """ Compute chisq and dof of fit
    Parameters
    ----------
    hist, bins, var : array, array, array or None
        histogram data. var can be None if hist is integer counts
    func : function
        the function that was fit to the hist
    pars : array
        the best-fit pars of func. Assumes all pars are free parameters
    method : str
        Sets the choice of "denominator" in the chi2 sum
        'var': user passes in the variances in var (must not have zeros)
        'Pearson': use func (hist must contain integer counts)
        'Neyman': use hist (hist must contain integer counts and no zeros)
    Returns
    -------
    chisq : float
        the summed up value of chisquared
    dof : int
        the number of degrees of freedom
    """
    # arg checks
    if method == 'var':
        if var is None:
            print("goodness_of_fit: var must be non-None to use method 'var'")
            return 0, 0
        if np.any(var==0):
            print("goodness_of_fit: var cannot contain zeros")
            return 0, 0
    if method == 'Neyman' and np.any(hist==0):
        print("goodness_of_fit: hist cannot contain zeros for Neyman method")
        return 0, 0


    # compute expected values
    yy = func(pgh.get_bin_centers(bins), *pars) * pgh.get_bin_widths(bins)

    if method == 'LR':
        log_lr = 2*np.sum(np.where(hist>0 , yy-hist + hist*np.log((hist+1.e-99) / (yy+1.e-99)), yy-hist))
        dof = len(hist) - len(pars)
        return log_lr, dof

    else:
        # compute chi2 numerator and denominator
        numerator = (hist - yy)**2
        if method == 'var':
            denominator = var
        elif method == 'Pearson':
            denominator = yy
        elif method == 'Neyman':
            denominator = hist
        else:
            print(f"goodness_of_fit: unknown method {method}")
            return 0, 0

        # compute chi2 and dof
        chisq = np.sum(numerator/denominator)
        dof = len(hist) - len(pars)
        return chisq, dof

def get_bin_estimates(pars, func, hist, bins, integral=None, **kwargs):
    """
    Bin expected means are estimated by f(bin_center)*bin_width. Supply an
    integrating function to compute the integral over the bin instead.
    TODO: make default integrating function a numerical method that is off by
    default.
    """
    if integral is None:
        return func(pgh.get_bin_centers(bins), *pars, **kwargs) * pgh.get_bin_widths(bins)
    else:
        return integral(bins[1:], *pars, **kwargs) - integral(bins[:-1], *pars, **kwargs)


def poisson_gof(pars, func, hist, bins, integral=None, **kwargs):
    """
    The Poisson likelihood does not give a good GOF until the counts are very
    high and all the poisson stats are roughly gaussian and you don't need it
    anyway. But the G.O.F. is calculable for the Poisson likelihood. So we do
    it here.
    """
    mu = get_bin_estimates(pars, func, hist, bins, integral, **kwargs)
    return 2.*np.sum(mu + hist*(np.log( (hist+1.e-99) / (mu+1.e-99) ) + 1))


def gauss_mode_width_max(hist, bins, var=None, mode_guess=None, n_bins=5,
                         cost_func='Least Squares', inflate_errors=False, gof_method='var'):
    """
    Get the max, mode, and width of a peak based on gauss fit near the max
    Returns the parameters of a gaussian fit over n_bins in the vicinity of the
    maximum of the hist (or the max near mode_guess, if provided). This is
    equivalent to a Taylor expansion around the peak maximum because near its
    maximum a Gaussian can be approximated by a 2nd-order polynomial in x:
    A exp[ -(x-mu)^2 / 2 sigma^2 ] ~= A [ 1 - (x-mu)^2 / 2 sigma^2 ]
                                    = A - (1/2!) (A/sigma^2) (x-mu)^2
    The advantage of using a gaussian over a polynomial directly is that the
    gaussian parameters are the ones we care about most for a peak, whereas for
    a poly we would have to extract them after the fit, accounting for
    covariances. The gaussian also better approximates most peaks farther down
    the peak. However, the gauss fit is nonlinear and thus less stable.
    Parameters
    ----------
    hist : array-like
        The values of the histogram to be fit
    bins : array-like
        The bin edges of the histogram to be fit
    var : array-like (optional)
        The variances of the histogram values. If not provided, square-root
        variances are assumed.
    mode_guess : float (optional)
        An x-value (not a bin index!) near which a peak is expected. The
        algorithm fits around the maximum within +/- n_bins of the guess. If not
        provided, the center of the max bin of the histogram is used.
    n_bins : int (optional)
        The number of bins (including the max bin) to be used in the fit. Also
        used for searching for a max near mode_guess
    poissonLL : bool (optional)
        Flag passed to fit_hist()
    inflate_errors : bool (optional)
        If true, the parameter uncertainties are inflated by sqrt(chi2red)
        if it is greater than 1
    gof_method : str (optional)
        method flag for goodness_of_fit
    Returns
    -------
    (pars, cov) : tuple (array, matrix)
        pars : 3-tuple containing the parameters (mode, sigma, maximum) of the
               gaussian fit
            mode : the estimated x-position of the maximum
            sigma : the estimated width of the peak. Equivalent to a gaussian
                width (sigma), but based only on the curvature within n_bins of
                the peak.  Note that the Taylor-approxiamted curvature of the
                underlying function in the vicinity of the max is given by max /
                sigma^2
            maximum : the estimated maximum value of the peak
        cov : 3x3 matrix of floats
            The covariance matrix for the 3 parameters in pars
    """

    bin_centers = pgh.get_bin_centers(bins)
    if mode_guess is not None: i_0 = pgh.find_bin(mode_guess, bins)
    else:
        i_0 = np.argmax(hist)
        mode_guess = bin_centers[i_0]
    amp_guess = hist[i_0]
    i_0 -= int(np.floor(n_bins/2))
    i_n = i_0 + n_bins
    width_guess = (bin_centers[i_n] - bin_centers[i_0])
    vv = None if var is None else var[i_0:i_n]
    guess = (mode_guess, width_guess, amp_guess)
    try:
        pars, errors, cov = fit_binned(gauss_amp, hist[i_0:i_n], bins[i_0:i_n+1], vv,
                         guess=guess, cost_func=cost_func)
    except:
        return None, None
    if pars[1] < 0: pars[1] = -pars[1]
    if inflate_errors:
        chi2, dof = goodness_of_fit(hist, bins, var, gauss_amp, pars)
        if chi2 > dof: cov *= chi2/dof
    return pars, cov


def gauss_mode_max(hist, bins, var=None, mode_guess=None, n_bins=5, poissonLL=False, inflate_errors=False, gof_method='var'):
    """ Alias for gauss_mode_width_max that just returns the max and mode
    Parameters
    --------
    See gauss_mode_width_max
    Returns
    -------
    (pars, cov) : tuple (array, matrix)
        pars : 2-tuple with the parameters (mode, maximum) of the gaussian fit
            mode : the estimated x-position of the maximum
            maximum : the estimated maximum value of the peak
        cov : 2x2 matrix of floats
            The covariance matrix for the 2 parameters in pars
    Examples
    --------
    >>> import pygama.analysis.histograms as pgh
    >>> from numpy.random import normal
    >>> import pygama.analysis.peak_fitting as pgf
    >>> hist, bins, var = pgh.get_hist(normal(size=10000), bins=100, range=(-5,5))
    >>> pgf.gauss_mode_max(hist, bins, var, n_bins=20)
    """
    pars, cov = gauss_mode_width_max(hist, bins, var, mode_guess, n_bins, poissonLL)
    if pars is None or cov is None: return None, None
    return pars[::2], cov[::2, ::2] # skips "sigma" rows and columns



def taylor_mode_max(hist, bins, var=None, mode_guess=None, n_bins=5, poissonLL=False):
    """ Get the max and mode of a peak based on Taylor exp near the max
    Returns the amplitude and position of a peak based on a poly fit over n_bins
    in the vicinity of the maximum of the hist (or the max near mode_guess, if provided)
    Parameters
    ----------
    hist : array-like
        The values of the histogram to be fit. Often: send in a slice around a peak
    bins : array-like
        The bin edges of the histogram to be fit
    var : array-like (optional)
        The variances of the histogram values. If not provided, square-root
        variances are assumed.
    mode_guess : float (optional)
        An x-value (not a bin index!) near which a peak is expected. The
        algorithm fits around the maximum within +/- n_bins of the guess. If not
        provided, the center of the max bin of the histogram is used.
    n_bins : int
        The number of bins (including the max bin) to be used in the fit. Also
        used for searching for a max near mode_guess
    Returns
    -------
    (pars, cov) : tuple (array, matrix)
        pars : 2-tuple with the parameters (mode, max) of the fit
            mode : the estimated x-position of the maximum
            maximum : the estimated maximum value of the peak
        cov : 2x2 matrix of floats
            The covariance matrix for the 2 parameters in pars
    Examples
    --------
    >>> import pygama.analysis.histograms as pgh
    >>> from numpy.random import normal
    >>> import pygama.analysis.peak_fitting as pgf
    >>> hist, bins, var = pgh.get_hist(normal(size=10000), bins=100, range=(-5,5))
    >>> pgf.taylor_mode_max(hist, bins, var, n_bins=5)
    """

    if mode_guess is not None: i_0 = pgh.find_bin(mode_guess, bins)
    else: i_0 = np.argmax(hist)
    i_0 -= int(np.floor(n_bins/2))
    i_n = i_0 + n_bins
    wts = None if var is None else 1/np.sqrt(var[i_0:i_n])

    pars, cov = np.polyfit(pgh.get_bin_centers(bins)[i_0:i_n], hist[i_0:i_n], 2, w=wts, cov='unscaled')
    mode = -pars[1] / 2 / pars[0]
    maximum = pars[2] - pars[0] * mode**2
    # build the jacobian to compute the output covariance matrix
    jac = np.array( [ [pars[1]/2/pars[0]**2,    -1/2/pars[0],       0],
                      [pars[1]**2/4/pars[0]**2, -pars[1]/2/pars[0], 1] ] )
    cov_jact = np.matmul(cov, jac.transpose())
    cov = np.matmul(jac, cov_jact)
    return (mode, maximum), cov

@nb.njit(**kwd)
def nb_erf(x):

    """
    Numba version of error function
    """

    y = np.empty_like(x)
    for i in nb.prange(len(x)):
        y[i] = math.erf(x[i])
    return y

@nb.njit(**kwd)
def nb_erfc(x):

    """
    Numba version of complementary error function
    """

    y = np.empty_like(x)
    for i in nb.prange(len(x)):
        y[i] = math.erfc(x[i])
    return y

@nb.njit(**kwd)
def gauss(x, mu, sigma):

    """
    Gaussian, unnormalised for use in building pdfs, w/ args: mu, sigma.
    """

    if sigma ==0: invs=np.nan
    else: invs = 1.0 / sigma
    z = (x - mu) * invs
    return np.exp(-0.5 * z ** 2)

@nb.njit(**kwd)
def gauss_norm(x, mu, sigma):

    """
    Normalised Gaussian, w/ args: mu, sigma.
    """

    if sigma ==0: invs=np.nan
    else: invs = 1.0 / sigma
    z = (x - mu) * invs
    invnorm = invs/ np.sqrt(2 * np.pi)
    return np.exp(-0.5 * z ** 2) * invnorm

@nb.njit(**kwd)
def gauss_cdf(x, mu, sigma):
    """
    gaussian cdf, w/ args: mu, sigma.
    """
    return 1/2 * (1 + nb_erf((x - mu)/(sigma*np.sqrt(2))))

@nb.njit(**kwd)
def gauss_amp(x, mu, sigma, a):
    """
    Gaussian with height as a parameter for fwhm etc. args mu sigma, amplitude
    """
    return a * gauss(x,mu,sigma)

@nb.njit(**kwd)
def gauss_pdf(x, mu, sigma, n_sig):

    """
    Basic Gaussian pdf args; mu, sigma, n_sig (number of signal events)
    """

    return n_sig * gauss_norm(x,mu,sigma)


def gauss_uniform(x, n_sig, mu, sigma, n_bkg, components = False):

    """
    define a gaussian signal on a uniform background,
    args: n_sig mu, sigma for the signal and n_bkg for the background
    """

    if components==False:
        return 1/(np.nanmax(x)-np.nanmin(x)) * n_bkg + n_sig * gauss_norm(x,mu,sigma)
    else:
        return n_sig * gauss_norm(x,mu,sigma), 1/(np.nanmax(x)-np.nanmin(x)) * n_bkg


def gauss_linear(x, n_sig, mu, sigma, n_bkg, b, m, components=False):

    """
    gaussian signal + linear background function
    args: n_sig mu, sigma for the signal and n_bkg,b,m for the background
    """


    norm = (m/2 *np.nanmax(x)**2 + b*np.nanmax(x)) - (m/2 *np.nanmin(x)**2 + b*np.nanmin(x))

    if components==False:
        return n_bkg/norm * (m * x + b) + n_sig * gauss_norm(x, mu, sigma)
    else:
        return  n_sig * gauss_norm(x, mu, sigma), n_bkg/norm * (m * x + b)

@nb.njit(**kwd)
def step_int(x,mu,sigma, hstep):

    """
    Integral of step function w/args mu, sigma, hstep
    """

    part1 = x+hstep*(x-mu)*nb_erf((x-mu)/(np.sqrt(2)*sigma))
    part2 = - np.sqrt(2/np.pi)*hstep*sigma*gauss(x,mu,sigma)
    return  part1-part2

@nb.njit(**kwd)
def unnorm_step_pdf(x,  mu, sigma, hstep):

    """
    Unnormalised step function for use in pdfs
    """

    invs = (np.sqrt(2)*sigma)
    z = (x-mu)/invs
    step_f = 1 + hstep * nb_erf(z)
    return step_f

@nb.njit(**kwd)
def step_pdf(x,  mu, sigma, hstep, lower_range=np.inf , upper_range=np.inf):

    """
    Normalised step function w/args mu, sigma, hstep
    Can be used as a component of other fit functions
    """

    step_f = unnorm_step_pdf(x,  mu, sigma, hstep)
    if lower_range ==np.inf and upper_range ==np.inf:
        integral = step_int(np.array([np.nanmin(x), np.nanmax(x)]), mu, sigma, hstep)
    else:
        integral = step_int(np.array([lower_range, upper_range]), mu, sigma, hstep)

    norm = integral[1]-integral[0]
    return step_f/norm

@nb.njit(**kwd)
def step_cdf(x,mu,sigma, hstep, lower_range=np.inf , upper_range=np.inf):

    """
    CDF for step function w/args mu, sigma, hstep
    """

    cdf = step_int(x,mu,sigma,hstep)
    if lower_range ==np.inf and upper_range ==np.inf:
        integral = step_int(np.array([np.nanmin(x), np.nanmax(x)]), mu, sigma, hstep)
    else:
        integral = step_int(np.array([lower_range, upper_range]), mu, sigma, hstep)
    norm = integral[1]-integral[0]
    cdf =  (1/norm) * cdf
    c = 1-cdf[-1]
    return cdf+c

def gauss_step_pdf(x,  n_sig, mu, sigma, n_bkg, hstep, lower_range=np.inf , upper_range=np.inf, components=False):

    """
    Pdf for Gaussian on step background
    args: n_sig mu, sigma for the signal and n_bkg,hstep for the background
    """

    try:
        bkg= step_pdf(x, mu, sigma, hstep, lower_range, upper_range)
    except ZeroDivisionError:
        bkg = np.zeros_like(x, dtype=np.float64)
    if np.any(bkg<0):
            bkg= np.zeros_like(x, dtype=np.float64)
    pdf = n_sig*gauss_norm(x,mu,sigma) +\
          n_bkg*bkg
    if components ==False:
        return pdf
    else:
        return n_sig*gauss_norm(x,mu,sigma), n_bkg*bkg

def extended_gauss_step_pdf(x,  n_sig, mu, sigma, n_bkg, hstep, lower_range=np.inf , upper_range=np.inf, components=False):

    """
    Pdf for Gaussian on step background for Compton spectrum, returns also the total number of events for extended unbinned fits
    args: n_sig mu, sigma for the signal and n_bkg, hstep for the background
    """

    if components ==False:
        return n_sig+n_bkg , gauss_step_pdf(x,  n_sig, mu, sigma, n_bkg, hstep, lower_range, upper_range)
    else:
        sig, bkg = gauss_step_pdf(x,  n_sig, mu, sigma, n_bkg, hstep,lower_range, upper_range, components=True)
        return n_sig+n_bkg, sig, bkg

def gauss_step_cdf(x,  n_sig, mu, sigma,n_bkg, hstep, lower_range=np.inf , upper_range=np.inf, components=False):

    """
    Cdf for Gaussian on step background
    args: n_sig mu, sigma for the signal and n_bkg,hstep for the background
    """
    try:
        bkg = step_cdf(x, mu, sigma, hstep, lower_range, upper_range)
    except ZeroDivisionError:
        bkg = np.zeros_like(x, dtype=np.float64)
    if np.any(bkg<0):
        bkg= np.zeros_like(x, dtype=np.float64)
    if components ==False:
        cdf = (1/(n_sig+n_bkg))*(n_sig*gauss_cdf(x, mu, sigma) +\
          n_bkg*bkg)
        return cdf
    else:
        return (1/(n_sig+n_bkg))*n_sig*gauss_cdf(x, mu, sigma), (1/(n_sig+n_bkg))*(n_bkg*bkg)

@nb.njit(**kwd)
<<<<<<< HEAD
def gauss_tail(x, mu, sigma, tau):

=======
def gauss_tail_pdf(x, mu, sigma, tau):
    
>>>>>>> 49357235
    """
    A gaussian tail function template
    Can be used as a component of other fit functions w/args mu,sigma,tau
    """

    x = np.asarray(x)
    tmp = ((x-mu)/tau) + ((sigma**2)/(2*tau**2))
    tail_f = np.where(tmp < limit,
                      gauss_tail_exact(x, mu, sigma, tau),
                      gauss_tail_approx(x, mu, sigma, tau))
    return tail_f

@nb.njit(**kwd)
def gauss_tail_exact(x, mu, sigma, tau):
    tmp = ((x-mu)/tau) + ((sigma**2)/(2*tau**2))
    abstau = np.absolute(tau)
    tmp = np.where(tmp < limit, tmp, limit)
    z = (x-mu)/sigma
    tail_f = (1/(2*abstau)) * np.exp(tmp) * nb_erfc( (tau*z + sigma)/(np.sqrt(2)*abstau))
    return tail_f

@nb.njit(**kwd)
def gauss_tail_approx(x, mu, sigma, tau):
    den = 1/(sigma + tau*(x-mu)/sigma)
    tail_f = sigma * gauss_norm(x, mu, sigma) * den * (1.-tau*tau*den*den)
    return tail_f

@nb.njit(**kwd)
def gauss_tail_integral(x,mu,sigma,tau):

    """
    Integral for gaussian tail
    """

    abstau = np.abs(tau)
    part1 = (tau/(2*abstau)) * nb_erf((tau*(x-mu) )/(np.sqrt(2)*sigma*abstau))
    part2 =    tau * gauss_tail_pdf(x,mu,sigma,tau)
    return part1+part2

@nb.njit(**kwd)
def gauss_tail_norm(x,mu,sigma,tau, lower_range=np.inf , upper_range=np.inf):

    """
    Normalised gauss tail. Note: this is only needed when the fitting range does not include the whole tail
    """

    tail = gauss_tail_pdf(x,mu,sigma,tau)
    if lower_range ==np.inf and upper_range ==np.inf:
        integral = gauss_tail_integral(np.array([np.nanmin(x), np.nanmax(x)]), mu, sigma, tau)
    else:
        integral = gauss_tail_integral(np.array([lower_range, upper_range]), mu, sigma, tau)
    norm = integral[1]-integral[0]
    return tail/norm

@nb.njit(**kwd)
def gauss_tail_cdf(x,mu,sigma,tau, lower_range=np.inf , upper_range=np.inf):

    """
    CDF for gaussian tail
    """

    cdf = gauss_tail_integral(x,mu,sigma,tau)
    if lower_range ==np.inf and upper_range ==np.inf:
        integral = gauss_tail_integral(np.array([np.nanmin(x), np.nanmax(x)]), mu, sigma, tau)
    else:
        integral = gauss_tail_integral(np.array([lower_range, upper_range]), mu, sigma, tau)
    norm = integral[1]-integral[0]
    cdf =  (1/norm) * cdf
    c = 1-cdf[-1]
    return cdf+c

def gauss_with_tail_pdf(x, mu, sigma,  htail,tau, components=False):

    """
    Pdf for gaussian with tail
    """

    if htail < 0 or htail > 1:
        if components ==False:
            return np.full_like(x, np.nan, dtype='float64')
        else:
            return np.full_like(x, np.nan, dtype='float64'), np.full_like(x, np.nan, dtype='float64')

    peak = gauss_norm(x,mu,sigma)
<<<<<<< HEAD
    try:
        tail = gauss_tail(x, mu, sigma, tau)
=======
    try: 
        tail = gauss_tail_pdf(x, mu, sigma, tau)
>>>>>>> 49357235
    except ZeroDivisionError:
        tail = np.zeros_like(x, dtype=np.float64)
    if components ==False:
        return (1-htail)*peak + htail*tail
    else:
        return (1-htail)*peak, htail*tail

def gauss_with_tail_cdf(x, mu, sigma, htail,  tau, components=False):

    """
    Cdf for gaussian with tail
    """

    if htail < 0 or htail > 1:
        if components ==False:
            return np.full_like(x, np.nan, dtype='float64')
        else:
            return np.full_like(x, np.nan, dtype='float64'), np.full_like(x, np.nan, dtype='float64')

    peak = gauss_cdf(x,mu,sigma)
    try:
        tail = gauss_tail_cdf(x, mu, sigma, tau)
    except  ZeroDivisionError:
        tail = np.zeros_like(x, dtype=np.float64)
    if components==False:
        return (1-htail)*peak + htail*tail
    else:
        return (1-htail)*peak, htail*tail

def radford_pdf(x, n_sig, mu, sigma, htail, tau, n_bkg, hstep,
                lower_range=np.inf , upper_range=np.inf,  components=False):

    """
    David Radford's HPGe peak shape PDF consists of a gaussian with tail signal on a step background
    """

    try:
        bkg= step_pdf(x, mu, sigma, hstep, lower_range, upper_range)
    except ZeroDivisionError:
        bkg = np.zeros_like(x, dtype=np.float64)
    if np.any(bkg<0):
        bkg = np.zeros_like(x, dtype=np.float64)
    if components ==False:
        sig = gauss_with_tail_pdf(x, mu, sigma, htail,  tau)
        pdf = (n_bkg * bkg +\
             n_sig *  sig)
        return pdf
    else:
        peak, tail = gauss_with_tail_pdf(x, mu, sigma, htail,  tau, components=components)
        return n_sig *peak, n_sig*tail, n_bkg * bkg

def extended_radford_pdf(x, n_sig, mu, sigma, htail, tau, n_bkg, hstep,
                         lower_range=np.inf , upper_range=np.inf, components=False):

    """
    Pdf for gaussian with tail signal and step background, also returns number of events
    """

    if components ==False:
        return n_sig + n_bkg, radford_pdf(x, n_sig,  mu, sigma, htail, tau, n_bkg, hstep, lower_range, upper_range)
    else:
        peak, tail, bkg = radford_pdf(x, n_sig,  mu, sigma, htail, tau, n_bkg, hstep,
                                      lower_range, upper_range,components=components)
        return n_sig + n_bkg, peak, tail, bkg

def radford_cdf(x, n_sig, mu, sigma, htail, tau, n_bkg, hstep, lower_range=np.inf , upper_range=np.inf,  components=False):

    """
    Cdf for gaussian with tail signal and step background
    """
    try:
        bkg = step_cdf(x, mu, sigma, hstep, lower_range, upper_range)
    except ZeroDivisionError:
        bkg = np.zeros_like(x, dtype=np.float64)
    if np.any(bkg<0):
        bkg= np.zeros_like(x, dtype=np.float64)
    if components ==False:
        sig = gauss_with_tail_cdf(x, mu, sigma, htail)
        pdf = (1/(n_sig+n_bkg))*(n_sig*gauss_with_tail_cdf(x, mu, sigma, htail,tau) +\
            n_bkg*bkg)
        return pdf
    else:
        peak, tail = gauss_with_tail_cdf(x, mu, sigma, htail, components= True)
        return (n_sig/(n_sig+n_bkg))*peak, (n_sig/(n_sig+n_bkg))*tail, (n_bkg/(n_sig+n_bkg))*bkg

def radford_fwhm(sigma, htail, tau,  cov = None):
    """
    Return the FWHM of the radford_peak function, ignoring background and
    step components. If calculating error also need the normalisation for the step function.
    """
    # optimize this to find max value
    def neg_radford_peak_bgfree(E, sigma, htail, tau):
        return -gauss_with_tail_pdf(np.array([E]), 0, sigma, htail, tau)[0]

<<<<<<< HEAD
=======
    if htail<0 or htail>1:
        print("htail outside allowed limits of 0 and 1")
        raise ValueError
    
>>>>>>> 49357235
    res = minimize_scalar( neg_radford_peak_bgfree,
                           args=(sigma, htail, tau),
                           bounds=(-sigma-htail, sigma+htail) )
    Emax = res.x
    half_max = -neg_radford_peak_bgfree(Emax, sigma, htail, tau)/2.

    # root find this to find the half-max energies
    def radford_peak_bgfree_halfmax(E, sigma, htail, tau, half_max):
        return gauss_with_tail_pdf(np.array([E]), 0, sigma, htail, tau)[0] - half_max

    try:
        lower_hm = brentq( radford_peak_bgfree_halfmax,
                       -(2.5*sigma/2 + htail*tau), Emax,
                       args = (sigma, htail, tau, half_max) )
    except:
        lower_hm = brentq( radford_peak_bgfree_halfmax,
               -(5*sigma + htail*tau), Emax,
               args = (sigma, htail, tau, half_max) )
    try:
        upper_hm = brentq( radford_peak_bgfree_halfmax,
                       Emax, 2.5*sigma/2,
                       args = (sigma, htail, tau, half_max) )
    except:
        upper_hm = brentq( radford_peak_bgfree_halfmax,
                   Emax, 5*sigma,
                   args = (sigma, htail, tau, half_max) )

    if cov is None: return upper_hm - lower_hm

    #calculate uncertainty
    #amp set to 1, mu to 0, hstep+bg set to 0
    pars = [1,0, sigma, htail, tau,0,0]
    step_norm = 1
    gradmax = radford_parameter_gradient(Emax, pars, step_norm)
    gradmax *= 0.5
    grad1 = radford_parameter_gradient(lower_hm, pars,step_norm)
    grad1 -= gradmax
    grad1 /= radford_peakshape_derivative(lower_hm, pars,step_norm)
    grad2 = radford_parameter_gradient(upper_hm, pars,step_norm)
    grad2 -= gradmax
    grad2 /= radford_peakshape_derivative(upper_hm, pars,step_norm)
    grad2 -= grad1

    fwfm_unc = np.sqrt(np.dot(grad2, np.dot(cov, grad2)))

    return upper_hm - lower_hm, fwfm_unc

def radford_peakshape_derivative(E, pars, step_norm):
    n_sig, mu, sigma, htail, tau, n_bkg, hstep = pars

    sigma = abs(sigma)
    gaus = gauss_norm(E, mu, sigma)
    y = (E-mu)/sigma
    ret = -(1-htail)*(y/sigma)*gaus
    ret -= htail/tau*(-gauss_tail_pdf(np.array([E,E-1]), mu, sigma, tau)[0]+gaus)

    return n_sig*ret - n_bkg*hstep*gaus/step_norm #need norm factor for bkg

def radford_parameter_gradient(E, pars, step_norm):
    n_sig, mu, sigma, htail, tau, n_bkg, hstep = pars

<<<<<<< HEAD
    gaus = gauss_norm(np.array([E, E-1]), mu, sigma)[0]
    tailL = gauss_tail(np.array([E, E-1]), mu, sigma, tau)[0]
=======
    gaus = gauss_norm(np.array([E, E-1]), mu, sigma)[0] 
    tailL = gauss_tail_pdf(np.array([E, E-1]), mu, sigma, tau)[0] 
>>>>>>> 49357235
    if n_bkg ==0:
        step_f = 0
    else:
        step_f = unnorm_step_pdf(np.array([E, E-1]), mu, sigma, hstep)[0] /step_norm

    #some unitless numbers that show up a bunch
    y = (E-mu)/sigma
    sigtauL = sigma/tau

    g_n_sig = 0.5*(htail*tailL + (1-htail)*gaus)
    g_n_bkg = step_f

    g_hs = n_bkg*math.erfc(y/np.sqrt(2))/step_norm

    g_ht = (n_sig/2)*(tailL-gaus)

    #gradient of gaussian part
    g_mu = (1-htail)*y/sigma*gaus
    g_sigma = (1-htail)*(y*y +-1)/sigma*gaus

    #gradient of low tail, use approximation if necessary
    g_mu += htail/tau*(-tailL+gaus)
    g_sigma += htail/tau*(sigtauL*tailL-(sigtauL-y)*gaus)
    g_tau = -htail/tau*( (1.+sigtauL*y+sigtauL*sigtauL)*tailL - sigtauL*sigtauL*gaus) * n_sig

    g_mu = n_sig*g_mu + (2*n_bkg*hstep*gaus)/step_norm
    g_sigma = n_sig*g_sigma + (2*n_bkg*hstep*gaus*y)/(step_norm*np.sqrt(sigma))

    gradient = g_n_sig, g_mu, g_sigma,g_ht, g_tau, g_n_bkg, g_hs
    return np.array(gradient)

def get_mu_func(func, pars, cov = None, errors=None):

    if  func == gauss_step_cdf or func == gauss_step_pdf or func == extended_gauss_step_pdf:
        if len(pars) ==5:
            n_sig, mu, sigma, n_bkg, hstep = pars
        elif len(pars) ==7:
            n_sig, mu, sigma, n_bkg, hstep, low_range, high_range = pars
        if errors is not None:
            return mu, errors[1]
        elif cov is not None:
            return mu, np.sqrt(cov[1][1])
        else:
            return mu

    elif  func == radford_cdf or func == radford_pdf or func == extended_radford_pdf:
        if len(pars) ==7:
            n_sig, mu, sigma, htail, tau, n_bkg, hstep = pars
        elif len(pars) ==9:
            n_sig, mu, sigma, htail, tau, n_bkg, hstep, low_range, high_range = pars
        if errors is not None:
            return mu, errors[1]
        elif cov is not None:
            return mu, np.sqrt(cov[1][1])
        else:
            return mu

    else:
        print(f'get_mu_func not implemented for {func.__name__}')
        return None

def get_fwhm_func(func, pars, cov = None):

    if  func == gauss_step_cdf or func == gauss_step_pdf or func == extended_gauss_step_pdf:
        if len(pars) ==5:
            n_sig, mu, sigma, n_bkg, hstep = pars
        elif len(pars) ==7:
            n_sig, mu, sigma, n_bkg, hstep, low_range, high_range = pars
        if cov is None:
            return sigma*2*np.sqrt(2*np.log(2))
        else:
            return sigma*2*np.sqrt(2*np.log(2)), np.sqrt(cov[2][2])*2*np.sqrt(2*np.log(2))

    elif  func == radford_cdf or func == radford_pdf or func == extended_radford_pdf:
        if len(pars) ==7:
            n_sig, mu, sigma, htail, tau, n_bkg, hstep = pars
        elif len(pars) ==9:
            n_sig, mu, sigma, htail, tau, n_bkg, hstep, low_range, high_range = pars

        return radford_fwhm(sigma, htail, tau, cov)
    else:
        print(f'get_fwhm_func not implemented for {func.__name__}')
        return None

def get_total_events_func(func, pars, cov = None, errors=None):

    if  func == gauss_step_cdf or func == gauss_step_pdf or func == extended_gauss_step_pdf:
        if len(pars) ==5:
            n_sig, mu, sigma, n_bkg, hstep = pars
        elif len(pars) ==7:
            n_sig, mu, sigma, n_bkg, hstep, low_range, high_range = pars
        if errors is not None:
            return n_sig+n_bkg, np.sqrt(errors[0]**2 + errors[3]**2)
        elif cov is not None:
            return n_sig+n_bkg, np.sqrt(cov[0][0]**2 + cov[3][3]**2)
        else:
            return n_sig+n_bkg

    elif  func == radford_cdf or func == radford_pdf or func == extended_radford_pdf:
        if len(pars) ==7:
            n_sig, mu, sigma, htail, tau, n_bkg, hstep = pars
        elif len(pars) ==9:
            n_sig, mu, sigma, htail, tau, n_bkg, hstep, low_range, high_range = pars
        if errors is not None:
            return n_sig+n_bkg, np.sqrt(errors[0]**2 + errors[5]**2)
        elif cov is not None:
            return n_sig+n_bkg, np.sqrt(cov[0][0]**2 + cov[5][5]**2)
        else:
            return n_sig+n_bkg
    else:
        print(f'get_total_events_func not implemented for {func.__name__}')
        return None

def Am_double(x,  n_sig1, mu1, sigma1,  n_sig2, mu2,sigma2, n_sig3, mu3,sigma3, n_bkg1, hstep1, n_bkg2, hstep2,
             lower_range=np.inf , upper_range=np.inf, components=False):
    """
    A Fit function exclusevly for a 241Am 99keV and 103keV lines situation
    Consists of
     - three gaussian peaks (two lines + one bkg line in between)
     - two steps (for the two lines)
     - two tails (for the two lines)
    """
    bkg1 = n_bkg1*step_pdf(x, mu1, sigma1, hstep1, lower_range, upper_range )
    bkg2 = n_bkg2*step_pdf(x, mu2, sigma2, hstep2, lower_range, upper_range)
    if np.any(bkg1<0) or np.any(bkg2<0):
        return 0, np.zeros_like(x)
    sig1 = n_sig1*gauss_norm(x,mu1,sigma1)
    sig2 = n_sig2* gauss_norm(x,mu2,sigma2)
    sig3 = n_sig3* gauss_norm(x,mu3,sigma3)
    if components ==False:
        return sig1+sig2+sig3+bkg1+bkg2
    else:
        return sig1,sig2,sig3,bkg1,bkg2

def extended_Am_double(x,  n_sig1, mu1, sigma1,  n_sig2, mu2,sigma2, n_sig3, mu3,sigma3,
                       n_bkg1, hstep1, n_bkg2, hstep2,
                     lower_range=np.inf , upper_range=np.inf, components=False):
    if components ==False:
        return n_sig1+n_sig2+n_sig3 + n_bkg1+n_bkg2, Am_double(n_sig1, mu1, sigma1,  n_sig2, mu2,sigma2,
                                                               n_sig3, mu3,sigma3,
                                                               n_bkg1, hstep1, n_bkg2, hstep2,
                                                                 lower_range, upper_range)
    else:
        sig1,sig2,sig3,bkg1,bkg2 = Am_double(n_sig1, mu1, sigma1,  n_sig2, mu2,sigma2, n_sig3, mu3,sigma3,
                                             n_bkg1, hstep1, n_bkg2, hstep2,
                                             lower_range , upper_range,components=components)
        return n_sig1+n_sig2+n_sig3 + n_bkg1+n_bkg2, sig1,sig2,sig3,bkg1,bkg2


def double_gauss_pdf(x,  n_sig1,  mu1, sigma1, n_sig2, mu2,sigma2,n_bkg,hstep,
                     lower_range=np.inf, upper_range=np.inf, components=False):
    """
    A Fit function exclusevly for a 133Ba 81keV peak situation
    Consists of
     - two gaussian peaks (two lines)
     - one step
     """
    bkg = n_bkg*step_pdf(x, mu1, sigma1, hstep, lower_range, upper_range)
    if np.any(bkg<0):
        return 0, np.zeros_like(x)
    sig1 = n_sig1*gauss_norm(x,mu1,sigma1)
    sig2 = n_sig2* gauss_norm(x,mu2,sigma2)
    if components == False:
        return sig1 + sig2 + bkg
    else:
        return sig1, sig2, bkg

def extended_double_gauss_pdf(x,  n_sig1,  mu1, sigma1, n_sig2, mu2,sigma2,n_bkg,hstep,
                     lower_range=np.inf , upper_range=np.inf, components=False):
    """
    A Fit function exclusevly for a 133Ba 81keV peak situation
    Consists of
     - two gaussian peaks (two lines)
     - one step
     """

    if components == False:
        pdf = double_gauss_pdf(x,  n_sig1,  mu1, sigma1, n_sig2, mu2,sigma2,n_bkg,hstep,
                     lower_range, upper_range)
        return n_sig1+n_sig2+n_bkg, pdf
    else:
        sig1, sig2, bkg = double_gauss_pdf(x,  n_sig1,  mu1, sigma1, n_sig2, mu2,sigma2,n_bkg,hstep,
                     lower_range, upper_range,components=components)
        return n_sig1+n_sig2+n_bkg, sig1, sig2, bkg

def xtalball(x, mu, sigma, A, beta, m):
    """
    power-law tail plus gaussian https://en.wikipedia.org/wiki/Crystal_Ball_function
    """
    return A * crystalball.pdf(x, beta, m, loc=mu, scale=sigma)


def cal_slope(x, m1, m2):
    """
    Fit the calibration values
    """
    return np.sqrt(m1 +(m2/(x**2)))


def poly(x, pars):
    """
    A polynomial function with pars following the polyfit convention
    """
    result = x*0 # do x*0 to keep shape of x (scalar or array)
    if len(pars) == 0: return result
    result += pars[-1]
    for i in range(1, len(pars)):
        result += pars[-i-1]*x
        x = x*x
    return result<|MERGE_RESOLUTION|>--- conflicted
+++ resolved
@@ -630,13 +630,8 @@
         return (1/(n_sig+n_bkg))*n_sig*gauss_cdf(x, mu, sigma), (1/(n_sig+n_bkg))*(n_bkg*bkg)
 
 @nb.njit(**kwd)
-<<<<<<< HEAD
-def gauss_tail(x, mu, sigma, tau):
-
-=======
 def gauss_tail_pdf(x, mu, sigma, tau):
     
->>>>>>> 49357235
     """
     A gaussian tail function template
     Can be used as a component of other fit functions w/args mu,sigma,tau
@@ -721,13 +716,8 @@
             return np.full_like(x, np.nan, dtype='float64'), np.full_like(x, np.nan, dtype='float64')
 
     peak = gauss_norm(x,mu,sigma)
-<<<<<<< HEAD
-    try:
-        tail = gauss_tail(x, mu, sigma, tau)
-=======
     try: 
         tail = gauss_tail_pdf(x, mu, sigma, tau)
->>>>>>> 49357235
     except ZeroDivisionError:
         tail = np.zeros_like(x, dtype=np.float64)
     if components ==False:
@@ -822,13 +812,10 @@
     def neg_radford_peak_bgfree(E, sigma, htail, tau):
         return -gauss_with_tail_pdf(np.array([E]), 0, sigma, htail, tau)[0]
 
-<<<<<<< HEAD
-=======
     if htail<0 or htail>1:
         print("htail outside allowed limits of 0 and 1")
         raise ValueError
     
->>>>>>> 49357235
     res = minimize_scalar( neg_radford_peak_bgfree,
                            args=(sigma, htail, tau),
                            bounds=(-sigma-htail, sigma+htail) )
@@ -890,13 +877,8 @@
 def radford_parameter_gradient(E, pars, step_norm):
     n_sig, mu, sigma, htail, tau, n_bkg, hstep = pars
 
-<<<<<<< HEAD
-    gaus = gauss_norm(np.array([E, E-1]), mu, sigma)[0]
-    tailL = gauss_tail(np.array([E, E-1]), mu, sigma, tau)[0]
-=======
     gaus = gauss_norm(np.array([E, E-1]), mu, sigma)[0] 
     tailL = gauss_tail_pdf(np.array([E, E-1]), mu, sigma, tau)[0] 
->>>>>>> 49357235
     if n_bkg ==0:
         step_f = 0
     else:
